--- conflicted
+++ resolved
@@ -237,11 +237,7 @@
             but operation is logged.
     """
     if not pretend:
-<<<<<<< HEAD
-        with open(str(path), 'w') as fh:
-=======
         with open(path, 'w', encoding='utf-8') as fh:
->>>>>>> 47620e83
             fh.write(content)
 
     logger.report('create', path)
@@ -327,7 +323,6 @@
     return require_str.format(major=major, minor=minor, next_minor=next_minor)
 
 
-<<<<<<< HEAD
 def setdefault(dict_ref, key, value):
     """Equivalent to built-in :meth:`dict.setdefault`, but ignores values
     if ``None`` or ``""`` (both existing in the dictionary or as the ``value``
@@ -341,7 +336,8 @@
         return dict_ref
     dict_ref[key] = value
     return dict_ref
-=======
+
+
 def localize_path(path_string):
     """Localize path for Windows, Unix, i.e. / or \
 
@@ -464,5 +460,4 @@
 
     Args (str): Path to remove:
     """
-    shutil.rmtree(path, onerror=on_ro_error)
->>>>>>> 47620e83
+    shutil.rmtree(path, onerror=on_ro_error)