--- conflicted
+++ resolved
@@ -253,11 +253,7 @@
         self.wrapped.setLevel(value)
 
     def process(self, msg, kwargs):
-<<<<<<< HEAD
         """Method overridden to augment LogRecord with the `nesting` attribute"""
-=======
-        """Method overridden to augment LogRecord with the `nesting` attribute."""
->>>>>>> 736eb11e
         (msg, kwargs) = super(ReportLogger, self).process(msg, kwargs)
         extra = kwargs.get("extra", {})
         extra["nesting"] = self.nesting
@@ -351,7 +347,7 @@
 
         return clone
 
-    def reconfigure(self, opts=None, **kwargs):
+    def reconfigure(self, opts: Optional[dict] = None, **kwargs):
         """Reconfigure some aspects of the logger object.
 
         Args:
