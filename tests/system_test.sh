#!/bin/bash
set -e -x

# Change into temporary directory since we want to be outside of git
cd /tmp

PROJECT="my_project"
# Delete old project if necessary
if [ -d ${PROJECT}  ]; then
    rm -rf ${PROJECT}
fi

function run_common_tasks {
    cd ${1}
    python setup.py test
    python setup.py doctest
    python setup.py docs
    python setup.py --version
    python setup.py sdist
    python setup.py bdist
    cd ..
}

# Setup a test project
putup ${PROJECT}
# Run some common tasks
run_common_tasks ${PROJECT}
# Try updating
putup --update ${PROJECT}
cd ${PROJECT}
git_diff=`git diff`
test ! -n "$git_diff"
# Try different project name than package name
putup MY_COOL_PROJECT -p ${PROJECT}
run_common_tasks MY_COOL_PROJECT
rm -rf MY_COOL_PROJECT
# Try forcing overwrite
putup --force --with-tox ${PROJECT}
# Try running Tox
# ToDo: Reactivate this test.
#if [[ "${DISTRIB}" == "ubuntu" ]]; then
#    cd ${PROJECT}
#    tox -e py27
#    cd ..
#fi
# Try all kinds of --with options
rm -rf ${PROJECT}
putup --with-django ${PROJECT}
run_common_tasks ${PROJECT}
rm -rf ${PROJECT}
putup --with-pre-commit ${PROJECT}
run_common_tasks ${PROJECT}
rm -rf ${PROJECT}
putup --with-travis ${PROJECT}
run_common_tasks ${PROJECT}
<<<<<<< HEAD
# Test update from PyScaffold version 2.0
if [[ "${DISTRIB}" == "conda" && "${PYTHON_VERSION}" == "2.7" ]]; then
    TMPDIR="update_test"
    mkdir ${TMPDIR}; cd ${TMPDIR}
    git clone --branch v0.2 https://github.com/blue-yonder/pydse.git pydse
    cp ${TRAVIS_BUILD_DIR}/tests/misc/pydse_setup.cfg pydse/setup.cfg
    putup --update pydse
    conda install --yes numpy=1.9.1 scipy=0.16 matplotlib libgfortran
    pip install -v -r pydse/requirements.txt
    run_common_tasks pydse
    cd ..
    rm -rf ${TMPDIR}
fi
=======
# Test update from PyScaffold version 2.0 ToDo. Reactivate!
#if [[ "${DISTRIB}" == "conda" && "${PYTHON_VERSION}" == "2.7" ]]; then
#    TMPDIR="update_test"
#    mkdir ${TMPDIR}; cd ${TMPDIR}
#    git clone --branch v0.2.1 https://github.com/blue-yonder/pydse.git pydse
#    cp ${TRAVIS_BUILD_DIR}/tests/misc/pydse_setup.cfg pydse/setup.cfg
#    putup --update pydse
#    conda install --yes numpy=1.9.1 scipy=0.14.0 matplotlib libgfortran
#    pip install -v -r pydse/requirements.txt
#    run_common_tasks pydse
#    cd ..
#    rm -rf ${TMPDIR}
#fi
>>>>>>> 1335f9c0
# Test namespace package
PROJECT="nested_project"
# Delete old project if necessary
if [ -d ${PROJECT}  ]; then
    rm -rf ${PROJECT}
fi

putup ${PROJECT} -p my_package --with-namespace com.blue_yonder
run_common_tasks ${PROJECT}
rm -rf ${PROJECT}

echo "System test successful!"<|MERGE_RESOLUTION|>--- conflicted
+++ resolved
@@ -53,12 +53,11 @@
 rm -rf ${PROJECT}
 putup --with-travis ${PROJECT}
 run_common_tasks ${PROJECT}
-<<<<<<< HEAD
 # Test update from PyScaffold version 2.0
 if [[ "${DISTRIB}" == "conda" && "${PYTHON_VERSION}" == "2.7" ]]; then
     TMPDIR="update_test"
     mkdir ${TMPDIR}; cd ${TMPDIR}
-    git clone --branch v0.2 https://github.com/blue-yonder/pydse.git pydse
+    git clone --branch v0.2.1 https://github.com/blue-yonder/pydse.git pydse
     cp ${TRAVIS_BUILD_DIR}/tests/misc/pydse_setup.cfg pydse/setup.cfg
     putup --update pydse
     conda install --yes numpy=1.9.1 scipy=0.16 matplotlib libgfortran
@@ -67,21 +66,6 @@
     cd ..
     rm -rf ${TMPDIR}
 fi
-=======
-# Test update from PyScaffold version 2.0 ToDo. Reactivate!
-#if [[ "${DISTRIB}" == "conda" && "${PYTHON_VERSION}" == "2.7" ]]; then
-#    TMPDIR="update_test"
-#    mkdir ${TMPDIR}; cd ${TMPDIR}
-#    git clone --branch v0.2.1 https://github.com/blue-yonder/pydse.git pydse
-#    cp ${TRAVIS_BUILD_DIR}/tests/misc/pydse_setup.cfg pydse/setup.cfg
-#    putup --update pydse
-#    conda install --yes numpy=1.9.1 scipy=0.14.0 matplotlib libgfortran
-#    pip install -v -r pydse/requirements.txt
-#    run_common_tasks pydse
-#    cd ..
-#    rm -rf ${TMPDIR}
-#fi
->>>>>>> 1335f9c0
 # Test namespace package
 PROJECT="nested_project"
 # Delete old project if necessary
