# -*- coding: utf-8 -*-
<<<<<<< HEAD
=======

>>>>>>> 47620e83
from pyscaffold import templates


def test_get_template():
    template = templates.get_template("setup_py")
    content = template.safe_substitute()
<<<<<<< HEAD
    assert content.splitlines()[0] == '# -*- coding: utf-8 -*-'
=======
    assert content.split('\n', 1)[0] == '# -*- coding: utf-8 -*-'
>>>>>>> 47620e83


def test_all_licenses():
    opts = {"email": "test@user",
            "name": "my_project",
            "author": "myself",
            "year": 1832}
    for license in templates.licenses.keys():
        opts['license'] = license
        assert templates.license(opts)<|MERGE_RESOLUTION|>--- conflicted
+++ resolved
@@ -1,19 +1,12 @@
 # -*- coding: utf-8 -*-
-<<<<<<< HEAD
-=======
 
->>>>>>> 47620e83
 from pyscaffold import templates
 
 
 def test_get_template():
     template = templates.get_template("setup_py")
     content = template.safe_substitute()
-<<<<<<< HEAD
-    assert content.splitlines()[0] == '# -*- coding: utf-8 -*-'
-=======
     assert content.split('\n', 1)[0] == '# -*- coding: utf-8 -*-'
->>>>>>> 47620e83
 
 
 def test_all_licenses():
